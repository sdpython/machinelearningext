<Project Sdk="Microsoft.NET.Sdk">

  <PropertyGroup>
    <TargetFramework>netstandard2.0</TargetFramework>
    <GeneratePackageOnBuild>true</GeneratePackageOnBuild>
<<<<<<< HEAD
    <Version>0.7.0</Version>
=======
    <Version>0.6.0</Version>
>>>>>>> 41124340
  </PropertyGroup>

  <ItemGroup>
    <PackageReference Include="System.Memory" Version="4.5.1" />
  </ItemGroup>

  <ItemGroup>
    <Reference Include="Microsoft.ML.Api">
      <HintPath>..\..\machinelearning\dist\$(Configuration)\Microsoft.ML.Api.dll</HintPath>
    </Reference>    
    <Reference Include="Microsoft.ML.Core">
      <HintPath>..\..\machinelearning\dist\$(Configuration)\Microsoft.ML.Core.dll</HintPath>
    </Reference>
    <Reference Include="Microsoft.ML.CpuMath">
      <HintPath>..\..\machinelearning\dist\$(Configuration)\Microsoft.ML.CpuMath.dll</HintPath>
    </Reference>
    <Reference Include="Microsoft.ML.Data">
      <HintPath>..\..\machinelearning\dist\$(Configuration)\Microsoft.ML.Data.dll</HintPath>
    </Reference>
    <Reference Include="Microsoft.ML.Maml">
      <HintPath>..\..\machinelearning\dist\$(Configuration)\Microsoft.ML.Maml.dll</HintPath>
    </Reference>
  </ItemGroup>
  

  <ItemGroup>
    <ProjectReference Include="..\ScikitAPI\ScikitAPI.csproj" />
  </ItemGroup>

</Project><|MERGE_RESOLUTION|>--- conflicted
+++ resolved
@@ -3,11 +3,9 @@
   <PropertyGroup>
     <TargetFramework>netstandard2.0</TargetFramework>
     <GeneratePackageOnBuild>true</GeneratePackageOnBuild>
-<<<<<<< HEAD
     <Version>0.7.0</Version>
-=======
-    <Version>0.6.0</Version>
->>>>>>> 41124340
+    <RootNamespace>Scikit.ML.DocHelperMlExt</RootNamespace>
+    <AssemblyName>Scikit.ML.DocHelperMlExt</AssemblyName>
   </PropertyGroup>
 
   <ItemGroup>
