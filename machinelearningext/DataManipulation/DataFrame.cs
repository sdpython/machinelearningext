﻿// See the LICENSE file in the project root for more information.

using System;
using System.Text;
using System.IO;
using System.Linq;
using System.Collections.Generic;
using Microsoft.ML.Runtime;
using Microsoft.ML.Runtime.Data;
using Microsoft.ML.Runtime.Data.IO;
using Scikit.ML.PipelineHelper;
using Data = Microsoft.ML.Data;


namespace Scikit.ML.DataManipulation
{
    /// <summary>
    /// Implements a DataFrame based on a IDataView from ML.net.
    /// It replicates some of pandas API for DataFrame except
    /// for the index which can be added as a column but does not
    /// play any particular role (concatenation does not take it
    /// into account).
    /// </summary>
    public class DataFrame : IDataFrameView
    {
        #region members

        DataContainer _data;
        bool _shuffle;

        /// <summary>
        /// Can shuffle the data.
        /// </summary>
        public bool CanShuffle => _shuffle;

        public int[] ALL { get { return null; } }

        public IDataFrameView Source => null;
        public int[] ColumnsSet => null;

        #endregion

        #region constructor

        /// <summary>
        /// Initializes an empty dataframe.
        /// </summary>
        /// <param name="shuffle">The dataframe can be shuffled.</param>
        public DataFrame(bool shuffle = true)
        {
            _data = new DataContainer();
            _shuffle = shuffle;
        }

        /// <summary>
        /// Initializes an empty dataframe.
        /// </summary>
        /// <param name="shuffle">The dataframe can be shuffled.</param>
        DataFrame(DataContainer data, bool shuffle)
        {
            _data = data;
            _shuffle = shuffle;
        }

        public void SetShuffle(bool shuffle)
        {
            _shuffle = shuffle;
        }

        /// <summary>
        /// Creates a dataframe from a list of dictionaries.
        /// If *kinds* is null, the function guesses the types from
        /// the first row.
        /// </summary>
        public DataFrame(IEnumerable<Dictionary<string, object>> rows,
                         Dictionary<string, DataKind> kinds = null)
        {
            _data = new DataContainer(rows, kinds);
        }

        #endregion

        #region IDataView API

        /// <summary>
        /// Returns the number of rows. lazy is unused as the data is stored in memory.
        /// </summary>
        public long? GetRowCount(bool lazy = true)
        {
            return _data.Length;
        }

        public int Length => _data.Length;
        public int ColumnCount => _data.ColumnCount;
        public string[] Columns => _data.Columns;
        public DataKind[] Kinds => _data.Kinds;

        public IRowCursor GetRowCursor(Func<int, bool> needCol, IRandom rand = null)
        {
            return _data.GetRowCursor(needCol, rand);
        }

        public IRowCursor[] GetRowCursorSet(out IRowCursorConsolidator consolidator, Func<int, bool> needCol, int n, IRandom rand = null)
        {
            return _data.GetRowCursorSet(out consolidator, needCol, n, rand);
        }

        public IRowCursor GetRowCursor(int[] rows, int[] columns, Func<int, bool> needCol, IRandom rand = null)
        {
            return _data.GetRowCursor(rows, columns, needCol, rand);
        }

        public IRowCursor[] GetRowCursorSet(int[] rows, int[] columns, out IRowCursorConsolidator consolidator, Func<int, bool> needCol, int n, IRandom rand = null)
        {
            return _data.GetRowCursorSet(rows, columns, out consolidator, needCol, n, rand);
        }

        /// <summary>
        /// Returns the schema of the dataframe, used schema used for IDataView.
        /// </summary>
        public ISchema Schema => _data.Schema;

        /// <summary>
        /// Returns a copy of the view.
        /// </summary>
        public DataFrame Copy()
        {
            var df = new DataFrame();
            df._data = _data.Copy();
            return df;
        }

        /// <summary>
        /// Returns the column index.
        /// </summary>
        public int GetColumnIndex(string name)
        {
            int i;
            if (!Schema.TryGetColumnIndex(name, out i))
                throw new DataNameError($"Unable to find column '{name}'.");
            return i;
        }

        /// <summary>
        /// Returns a copy of a subpart.
        /// </summary>
        public DataFrame Copy(IEnumerable<int> rows, IEnumerable<int> columns)
        {
            var df = new DataFrame();
            df._data = _data.Copy(rows, columns);
            return df;
        }

        #endregion

        #region DataFrame

        /// <summary>
        /// Returns the shape of the dataframe (number of rows, number of columns).
        /// </summary>
        public Tuple<int, int> Shape => _data.Shape;

        /// <summary>
        /// Adds a new column. The length must be specified for the first column.
        /// It must be the same for all columns.
        /// </summary>
        /// <param name="name">column name</param>
        /// <param name="kind">column type</param>
        /// <param name="length">length is needed for the first column to allocated space</param>
        public int AddColumn(string name, DataKind kind, int? length)
        {
            return _data.AddColumn(name, kind, length);
        }

        /// <summary>
        /// Adds a new column. The length must be specified for the first column.
        /// It must be the same for all columns.
        /// </summary>
        /// <param name="name">column name</param>
        /// <param name="values">new column</param>
        public int AddColumn(string name, IDataColumn values)
        {
            return _data.AddColumn(name, values.Kind, values.Length, values);
        }

        public int AddColumn(string name, DvBool[] values) { return AddColumn(name, new DataColumn<DvBool>(values)); }
        public int AddColumn(string name, bool[] values)
        {
            var buf = new DvBool[values.Length];
            for (int i = 0; i < values.Length; ++i)
                buf[i] = values[i];
            return AddColumn(name, new DataColumn<DvBool>(buf));
        }
        public int AddColumn(string name, DvInt4[] values) { return AddColumn(name, new DataColumn<DvInt4>(values)); }
        public int AddColumn(string name, int[] values)
        {
            var buf = new DvInt4[values.Length];
            for (int i = 0; i < values.Length; ++i)
                buf[i] = values[i];
            return AddColumn(name, new DataColumn<DvInt4>(buf));
        }
        public int AddColumn(string name, DvInt8[] values) { return AddColumn(name, new DataColumn<DvInt8>(values)); }
        public int AddColumn(string name, Int64[] values)
        {
            var buf = new DvInt8[values.Length];
            for (int i = 0; i < values.Length; ++i)
                buf[i] = values[i];
            return AddColumn(name, new DataColumn<DvInt8>(buf));
        }
        public int AddColumn(string name, uint[] values) { return AddColumn(name, new DataColumn<uint>(values)); }
        public int AddColumn(string name, float[] values) { return AddColumn(name, new DataColumn<float>(values)); }
        public int AddColumn(string name, double[] values) { return AddColumn(name, new DataColumn<double>(values)); }
        public int AddColumn(string name, DvText[] values) { return AddColumn(name, new DataColumn<DvText>(values)); }
        public int AddColumn(string name, string[] values)
        {
            var buf = new DvText[values.Length];
            for (int i = 0; i < values.Length; ++i)
                buf[i] = new DvText(values[i]);
            return AddColumn(name, new DataColumn<DvText>(buf));
        }

        public MultiGetterAt<MutableTuple<T1>> GetMultiGetterAt<T1>(int[] cols)
            where T1 : IEquatable<T1>, IComparable<T1>
        {
            if (cols.Length != 1)
                throw new DataValueError($"Dimension mismatch expected 1 not {cols.Length}.");
            var g1 = GetColumn(cols[0]).GetGetterAt<T1>();
            return (int row, ref MutableTuple<T1> value) => { g1(row, ref value.Item1); };
        }

        public MultiGetterAt<MutableTuple<T1, T2>> GetMultiGetterAt<T1, T2>(int[] cols)
            where T1 : IEquatable<T1>, IComparable<T1>
            where T2 : IEquatable<T2>, IComparable<T2>
        {
            if (cols.Length != 2)
                throw new DataValueError($"Dimension mismatch expected 2 not {cols.Length}.");
            var g1 = GetColumn(cols[0]).GetGetterAt<T1>();
            var g2 = GetColumn(cols[1]).GetGetterAt<T2>();
            return (int row, ref MutableTuple<T1, T2> value) =>
            {
                g1(row, ref value.Item1);
                g2(row, ref value.Item2);
            };
        }

        public MultiGetterAt<MutableTuple<T1, T2, T3>> GetMultiGetterAt<T1, T2, T3>(int[] cols)
            where T1 : IEquatable<T1>, IComparable<T1>
            where T2 : IEquatable<T2>, IComparable<T2>
            where T3 : IEquatable<T3>, IComparable<T3>
        {
            if (cols.Length != 3)
                throw new DataValueError($"Dimension mismatch expected 3 not {cols.Length}.");
            var g1 = GetColumn(cols[0]).GetGetterAt<T1>();
            var g2 = GetColumn(cols[1]).GetGetterAt<T2>();
            var g3 = GetColumn(cols[2]).GetGetterAt<T3>();
            return (int row, ref MutableTuple<T1, T2, T3> value) =>
            {
                g1(row, ref value.Item1);
                g2(row, ref value.Item2);
                g3(row, ref value.Item3);
            };
        }

        #endregion

        #region IO

        /// <summary>
        /// Returns the name and the type of a column such as
        /// <pre>name:type:index</pre>.
        /// </summary>
        public string NameType(int col) { return _data.NameType(col); }

        /// <summary>
        /// Converts the data frame into a string.
        /// </summary>
        /// <returns></returns>
        public override string ToString()
        {
            using (var stream = new MemoryStream())
            {
                ViewToCsv(this, stream, silent: true);
                stream.Position = 0;
                using (var reader = new StreamReader(stream))
                    return reader.ReadToEnd().Replace("\r", "").TrimEnd(new char[] { '\n' });
            }
        }

        /// <summary>
        /// Saves the dataframe as a file.
        /// </summary>
        /// <param name="filename">filename</param>
        /// <param name="sep">column separator</param>
        /// <param name="header">add header</param>
        /// <param name="encoding">encoding</param>
        /// <param name="silent">Suppress any info output (not warnings or errors)</param>
        public void ToCsv(string filename, string sep = ",", bool header = true, Encoding encoding = null, bool silent = false)
        {
            ViewToCsv(this, filename, sep: sep, header: header, encoding: encoding, silent: silent);
        }

        /// <summary>
        /// Saves the dataframe as a file.
        /// </summary>
        /// <param name="filename">filename</param>
        /// <param name="sep">column separator</param>
        /// <param name="header">add header</param>
        /// <param name="encoding">encoding</param>
        /// <param name="silent">Suppress any info output (not warnings or errors)</param>
        public static void ViewToCsv(IDataView view, string filename, string sep = ",",
                                     bool header = true, Encoding encoding = null, bool silent = false)
        {
            using (var fs = new StreamWriter(filename, false, encoding ?? Encoding.ASCII))
                ViewToCsv(view, fs.BaseStream, sep: sep, header: header, silent: silent);
        }

        /// <summary>
        /// Saves the dataframe in a stream as text format.
        /// </summary>
        /// <param name="filename">filename</param>
        /// <param name="sep">column separator</param>
        /// <param name="header">add header</param>
        /// <param name="silent">Suppress any info output (not warnings or errors)</param>
        public static void ViewToCsv(IDataView view, Stream st, string sep = ",", bool header = true,
                                     bool silent = false)
        {
            var env = new TlcEnvironment();
            var saver = new TextSaver(env, new TextSaver.Arguments()
            {
                Separator = sep,
                OutputSchema = false,
                OutputHeader = header,
                Silent = silent
            });
            var columns = new int[view.Schema.ColumnCount];
            for (int i = 0; i < columns.Length; ++i)
                columns[i] = i;
            saver.SaveData(st, view, columns);
        }

        /// <summary>
        /// Reads a text file as a IDataView.
        /// Follows pandas API.
        /// </summary>
        /// <param name="filename">filename</param>
        /// <param name="sep">column separator</param>
        /// <param name="header">has a header or not</param>
        /// <param name="names">column names (can be empty)</param>
        /// <param name="dtypes">column types (can be empty)</param>
        /// <param name="nrows">number of rows to read</param>
        /// <param name="guess_rows">number of rows used to guess types</param>
        /// <param name="encoding">text encoding</param>
        /// <param name="useThreads">specific to TextLoader</param>
        /// <param name="host">host</param>
        /// <param name="index">add a column to hold the index</param>
        /// <returns>TextLoader</returns>
        public static TextLoader ReadCsvToTextLoader(string filename,
                                        char sep = ',', bool header = true,
                                        string[] names = null,
                                        DataKind?[] dtypes = null,
                                        int nrows = -1,
                                        int guess_rows = 10,
                                        Encoding encoding = null,
                                        bool useThreads = true,
                                        bool index = false,
                                        IHost host = null)
        {
            var df = ReadCsv(filename, sep: sep, header: header, names: names, dtypes: dtypes,
                             nrows: guess_rows, guess_rows: guess_rows, encoding: encoding, index: index);
            var sch = df.Schema;
            var cols = new TextLoader.Column[sch.ColumnCount];
            for (int i = 0; i < cols.Length; ++i)
                cols[i] = TextLoader.Column.Parse(df.NameType(i));

            var args = new TextLoader.Arguments()
            {
                AllowQuoting = false,
                Separator = string.Format("{0}", sep),
                Column = cols,
                TrimWhitespace = true,
                UseThreads = useThreads,
                HasHeader = header,
                MaxRows = nrows > 0 ? (int?)nrows : null
            };
            if (host == null)
                host = new TlcEnvironment().Register("TextLoader");
            return new TextLoader(host, args, new MultiFileSource(filename));
        }

        /// <summary>
        /// Reads a string as a IDataView.
        /// Follows pandas API.
        /// </summary>
        /// <param name="content">data as single string</param>
        /// <param name="sep">column separator</param>
        /// <param name="header">has a header or not</param>
        /// <param name="names">column names (can be empty)</param>
        /// <param name="dtypes">column types (can be empty)</param>
        /// <param name="nrows">number of rows to read</param>
        /// <param name="guess_rows">number of rows used to guess types</param>
        /// <param name="index">add one column with the row index</param>
        /// <returns>DataFrame</returns>
        public static DataFrame ReadStr(string content,
                                    char sep = ',', bool header = true,
                                    string[] names = null, DataKind?[] dtypes = null,
                                    int nrows = -1, int guess_rows = 10, bool index = false)
        {
            return ReadStream(() => new StreamReader(new MemoryStream(Encoding.UTF8.GetBytes(content))),
                              sep: sep, header: header, names: names, dtypes: dtypes, nrows: nrows,
                              guess_rows: guess_rows, index: index);
        }

        /// <summary>
        /// Reads a text file as a IDataView.
        /// Follows pandas API.
        /// </summary>
        /// <param name="filename">filename</param>
        /// <param name="sep">column separator</param>
        /// <param name="header">has a header or not</param>
        /// <param name="names">column names (can be empty)</param>
        /// <param name="dtypes">column types (can be empty)</param>
        /// <param name="nrows">number of rows to read</param>
        /// <param name="guess_rows">number of rows used to guess types</param>
        /// <param name="encoding">text encoding</param>
        /// <param name="index">add one column with the row index</param>
        /// <returns>DataFrame</returns>
        public static DataFrame ReadCsv(string filename,
                                char sep = ',', bool header = true,
                                string[] names = null, DataKind?[] dtypes = null,
                                int nrows = -1, int guess_rows = 10,
                                Encoding encoding = null, bool index = false)
        {
            return ReadStream(() => new StreamReader(filename, encoding ?? Encoding.ASCII),
                              sep: sep, header: header, names: names, dtypes: dtypes, nrows: nrows,
                              guess_rows: guess_rows, index: index);
        }

        public delegate StreamReader FunctionCreateStreamReader();

        /// <summary>
        /// Reads a text file as a IDataView.
        /// Follows pandas API.
        /// </summary>
        /// <param name="createStream">function which creates a stream</param>
        /// <param name="sep">column separator</param>
        /// <param name="header">has a header or not</param>
        /// <param name="names">column names (can be empty)</param>
        /// <param name="dtypes">column types (can be empty)</param>
        /// <param name="nrows">number of rows to read</param>
        /// <param name="guess_rows">number of rows used to guess types</param>
        /// <param name="index">add one column with the row index</param>
        /// <returns>DataFrame</returns>
        public static DataFrame ReadStream(FunctionCreateStreamReader createStream,
                                char sep = ',', bool header = true,
                                string[] names = null, DataKind?[] dtypes = null,
                                int nrows = -1, int guess_rows = 10, bool index = false)
        {
            var lines = new List<string[]>();
            int rowline = 0;

            // First pass: schema and number of rows.
            using (var st = createStream())
            {
                string line = st.ReadLine();
                int nbline = 0;
                while (line != null && (nrows == -1 || rowline < nrows))
                {
                    var spl = line.Split(sep);
                    if (header && nbline == 0)
                    {
                        if (names == null)
                            names = spl;
                    }
                    else
                    {
                        ++rowline;
                        if (lines.Count < guess_rows)
                            lines.Add(spl);
                    }
                    ++nbline;
                    line = st.ReadLine();
                }
            }

            if (lines.Count == 0)
                throw new FormatException("File is empty.");
            int numCol = lines.Select(c => c.Length).Max();
            var df = new DataFrame();

            // Guesses types and adds columns.
            for (int i = 0; i < numCol; ++i)
            {
                var kind = GuessKind(i, lines);
                df.AddColumn(names[i], dtypes != null && i < dtypes.Length && dtypes[i].HasValue ? dtypes[i].Value : kind, rowline);
            }

            // Fills values.
            using (var st = createStream())
            {
                string line = st.ReadLine();
                int nbline = 0;
                rowline = 0;
                while (line != null && (nrows == -1 || rowline < nrows))
                {
                    var spl = line.Split(sep);
                    if (header && nbline == 0)
                    {
                        // Skips.
                    }
                    else
                    {
                        df.FillValues(rowline, spl);
                        ++rowline;
                    }
                    ++nbline;
                    line = st.ReadLine();
                }
            }

            if (index)
            {
                var hashNames = new HashSet<string>(names);
                var nameIndex = "index";
                while (hashNames.Contains(nameIndex))
                    nameIndex += "_";
                var indexValues = Enumerable.Range(0, df.Length).ToArray();
                df.AddColumn(nameIndex, indexValues);
                var newColumns = (new[] { nameIndex }).Concat(names).ToArray();
                df.OrderColumns(newColumns);
            }

            return df;
        }

        /// <summary>
        /// Reads a text file as a IDataView.
        /// Follows pandas API.
        /// </summary>
        /// <param name="view">IDataView</param>
        /// <param name="sep">column separator</param>
        /// <param name="nrows">number of rows to read</param>
        /// <returns>DataFrame</returns>
        public static DataFrame ReadView(IDataView view, int nrows = -1)
        {
            var df = new DataFrame();
            df.FillValues(view, nrows: nrows);
            return df;
        }

        public void FillValues(IDataView view, int nrows = -1)
        {
            _data.FillValues(view, nrows: nrows);
        }

        static DataKind GuessKind(int col, List<string[]> read)
        {
            DataKind res = DataKind.TX;
            int nbline = 0;
            foreach (var line in read)
            {
                if (col >= line.Length)
                    throw new FormatException(string.Format("Line {0} has less column than expected.", nbline + 1));
                var val = line[col];

                try
                {
                    bool.Parse(val);
                    res = DetermineDataKind(nbline == 0, DataKind.BL, res);
                    continue;
                }
                catch (Exception /*e*/)
                {
                    if (string.IsNullOrEmpty(val))
                    {
                        res = DetermineDataKind(nbline == 0, DataKind.BL, res);
                        continue;
                    }
                }

                try
                {
                    int.Parse(val);
                    res = DetermineDataKind(nbline == 0, DataKind.I4, res);
                    continue;
                }
                catch (Exception /*e*/)
                {
                    if (string.IsNullOrEmpty(val))
                    {
                        res = DetermineDataKind(nbline == 0, DataKind.I4, res);
                        continue;
                    }
                }

                try
                {
                    uint.Parse(val);
                    res = DetermineDataKind(nbline == 0, DataKind.U4, res);
                    continue;
                }
                catch (Exception /*e*/)
                {
                    if (string.IsNullOrEmpty(val))
                    {
                        res = DetermineDataKind(nbline == 0, DataKind.U4, res);
                        continue;
                    }
                }

                try
                {
                    Int64.Parse(val);
                    res = DetermineDataKind(nbline == 0, DataKind.I8, res);
                    continue;
                }
                catch (Exception /*e*/)
                {
                    if (string.IsNullOrEmpty(val))
                    {
                        res = DetermineDataKind(nbline == 0, DataKind.I8, res);
                        continue;
                    }
                }

                try
                {
                    float.Parse(val);
                    res = DetermineDataKind(nbline == 0, DataKind.R4, res);
                    continue;
                }
                catch (Exception /*e*/)
                {
                    if (string.IsNullOrEmpty(val))
                    {
                        res = DetermineDataKind(nbline == 0, DataKind.R4, res);
                        continue;
                    }
                }

                try
                {
                    double.Parse(val);
                    res = DetermineDataKind(nbline == 0, DataKind.R8, res);
                    continue;
                }
                catch (Exception /*e*/)
                {
                    if (string.IsNullOrEmpty(val))
                    {
                        res = DetermineDataKind(nbline == 0, DataKind.R8, res);
                        continue;
                    }
                }

                res = DetermineDataKind(nbline == 0, DataKind.TX, res);
                ++nbline;
            }
            return res;
        }

        /// <summary>
        /// Determines the more generic type with two types.
        /// </summary>
        static DataKind DetermineDataKind(bool first, DataKind suggested, DataKind previous)
        {
            if (first)
                return suggested;
            else
                return MaxKind(suggested, previous);
        }

        /// <summary>
        /// Determines the more generic type with two types.
        /// </summary>
        static DataKind MaxKind(DataKind a, DataKind b)
        {
            if (a == DataKind.TX || b == DataKind.TX)
                return DataKind.TX;
            if (a == DataKind.R8 || b == DataKind.R8)
                return DataKind.R8;
            if (a == DataKind.R4 || b == DataKind.R4)
                return DataKind.R4;
            if (a == DataKind.I8 || b == DataKind.I8)
                return DataKind.I8;
            if (a == DataKind.U4 || b == DataKind.U4)
                return DataKind.U4;
            if (a == DataKind.I4 || b == DataKind.I4)
                return DataKind.I4;
            if (a == DataKind.BL || b == DataKind.BL)
                return DataKind.BL;
            return DataKind.TX;
        }

        /// <summary>
        /// Changes the values for an entire row.
        /// </summary>
        /// <param name="row"></param>
        /// <param name="values"></param>
        public void FillValues(int row, string[] values)
        {
            _data.FillValues(row, values);
        }

        #endregion

        #region comparison

        /// <summary>
        /// Exact comparison between two dataframes.
        /// </summary>
        public static bool operator ==(DataFrame df1, DataFrame df2)
        {
            return df1._data == df2._data;
        }

        /// <summary>
        /// Exact difference between two dataframes.
        /// </summary>
        public static bool operator !=(DataFrame df1, DataFrame df2)
        {
            return df1._data != df2._data;
        }

        /// <summary>
        /// Exact comparison between two dataframes.
        /// </summary>
        public bool Equals(DataFrame df)
        {
            return _data.Equals(df._data);
        }

        /// <summary>
        /// Approximated comparison between two dataframes.
        /// It returns 0 if the difference is below the precision
        /// or the difference otherwise, Inf if shapes or schema are different.
        /// </summary>
        public double AlmostEquals(DataFrame df, double precision = 1e-6f, bool exc = false, bool printDf = false)
        {
            if (exc && printDf)
            {
                try
                {
                    return _data.AlmostEquals(df._data, precision, exc);
                }
                catch (Exception e)
                {
                    var addition = $"----\n{ToString()}\n-----\n{df.ToString()}";
                    throw new Exception(addition, e);
                }
            }
            else
                return _data.AlmostEquals(df._data, precision, exc);
        }

        /// <summary>
        /// Exact comparison between two dataframes.
        /// </summary>
        public bool Equals(IDataFrameView dfv)
        {
            return Equals(dfv.Copy());
        }

        /// <summary>
        /// Exact comparison between two dataframes.
        /// </summary>
        public override bool Equals(object o)
        {
            var df = o as DataFrame;
            if (df == null)
                return false;
            return Equals(df);
        }

        /// <summary>
        /// Not implemented.
        /// </summary>
        public override int GetHashCode()
        {
            throw new NotImplementedException();
        }

        #endregion

        #region EntryPoints

        public Data.TextLoader EPTextLoader(string dataPath, char sep = ',', bool header = true)
        {
            var loader = new Data.TextLoader(dataPath)
            {
                Arguments = new Data.TextLoaderArguments()
                {
                    Separator = new[] { sep },
                    HasHeader = header,
                    Column = SchemaHelper.ToColumnArgArray(Schema)
                }
            };
            return loader;
        }

        #endregion

        #region loc / iloc

        /// <summary>
        /// Artefacts inspired from pandas.
        /// Not necessarily very efficient, it can be used
        /// to modify one value but should not to modify value
        /// in a batch.
        /// </summary>
        public Iloc iloc => new Iloc(this);

        /// <summary>
        /// Artefacts inspired from pandas.
        /// Not necessarily very efficient, it can be used
        /// to modify one value but should not to modify value
        /// in a batch.
        /// </summary>
        public class Iloc
        {
            readonly DataFrame _parent;

            public Iloc(DataFrame parent)
            {
                _parent = parent;
            }

            DataContainer AsDataContainer()
            {
                var dc = _parent._data;
                if (dc == null)
                    throw new DataTypeError(string.Format("Unexpected container type '{0}'.", _parent._data.GetType()));
                return dc;
            }

            /// <summary>
            /// Gets or sets elements [i,j].
            /// </summary>
            public object this[int row, int col]
            {
                get { return _parent._data[row, col]; }
                set { _parent._data[row, col] = value; }
            }

            /// <summary>
            /// Gets or sets elements [i,j].
            /// </summary>
            public object this[IEnumerable<int> rows, int col]
            {
                get { return new DataFrameView(_parent, rows, new[] { col }); }
                set { _parent._data[rows, col] = value; }
            }

            /// <summary>
            /// Changes the value of a column and a subset of rows.
            /// </summary>
            public object this[IEnumerable<bool> rows, int col]
            {
                get { return new DataFrameView(_parent, rows.Select((c, i) => c ? -1 : i).Where(c => c >= 0), new[] { col }); }
                set { _parent._data[rows, col] = value; }
            }
        }

        /// <summary>
        /// Artefacts inspired from pandas.
        /// Not necessarily very efficient, it can be used
        /// to modify one value but should not to modify value
        /// in a batch.
        /// </summary>
        public Loc loc => new Loc(this);

        /// <summary>
        /// Artefacts inspired from pandas.
        /// Not necessarily very efficient, it can be used
        /// to modify one value but should not to modify value
        /// in a batch.
        /// </summary>
        public class Loc
        {
            DataFrame _parent;

            public Loc(DataFrame parent)
            {
                _parent = parent;
            }

            /// <summary>
            /// Gets or sets elements [i,j].
            /// </summary>
            public object this[int row, string col]
            {
                get { return _parent._data[row, col]; }
                set { _parent._data[row, col] = value; }
            }

            /// <summary>
            /// Gets or sets elements [i,j].
            /// </summary>
            public object this[string col]
            {
                set { _parent._data[col].Set(value); }
            }

            /// <summary>
            /// Changes the value of a column and a subset of rows.
            /// </summary>
            public object this[IEnumerable<bool> rows, string col]
            {
                set { _parent._data[rows, col] = value; }
            }

            /// <summary>
            /// Gets or sets elements [i,j].
            /// </summary>
            public object this[IEnumerable<int> rows, string col]
            {
                get
                {
                    int icol;
                    _parent.Schema.TryGetColumnIndex(col, out icol);
                    return new DataFrameView(_parent, rows, new[] { icol });
                }
                set { _parent._data[rows, col] = value; }
            }
        }

        #endregion

        #region operators []

        /// <summary>
        /// Returns all values in a row as a dictionary.
        /// </summary>
        public Dictionary<string, object> this[int row]
        {
            get { return _data[row]; }
        }

        /// <summary>
        /// Retrieves a column by its name.
        /// </summary>
        public NumericColumn GetColumn(string colname, int[] rows = null)
        {
            return new NumericColumn(_data.GetColumn(colname, rows));
        }

        /// <summary>
        /// Retrieves a column by its position.
        /// </summary>
        public NumericColumn GetColumn(int col, int[] rows = null)
        {
            return new NumericColumn(_data.GetColumn(col, rows));
        }

        /// <summary>
        /// Returns a column.
        /// </summary>
        public NumericColumn this[string colname]
        {
            get { return GetColumn(colname); }
            set { AddColumn(colname, value); }
        }

        /// <summary>
        /// Returns a list of columns.
        /// </summary>
        public DataFrameView this[IEnumerable<string> colNames]
        {
            get { return new DataFrameView(this, null, colNames.Select(c => _data.GetColumnIndex(c))); }
        }

        /// <summary>
        /// Returns a subset of rows.
        /// </summary>
        public DataFrameView this[IEnumerable<bool> rows]
        {
            get { return new DataFrameView(this, _data.EnumerateRowsIndex(rows), null); }
        }

        /// <summary>
        /// Returns a subset of rows.
        /// </summary>
        public DataFrameView this[IEnumerable<int> rows]
        {
            get { return new DataFrameView(this, rows, null); }
        }

        /// <summary>
        /// Returns a subset of rows.
        /// </summary>
        public DataFrameView this[NumericColumn boolCol]
        {
            get { return new DataFrameView(this, _data.EnumerateRowsIndex(boolCol), null); }
        }

        /// <summary>
        /// Returns a column.
        /// </summary>
        public DataFrameView this[IEnumerable<bool> rows, int colname]
        {
            get { return new DataFrameView(this, _data.EnumerateRowsIndex(rows), new[] { colname }); }
        }

        /// <summary>
        /// Returns a column.
        /// </summary>
        public DataFrameView this[IEnumerable<bool> rows, IEnumerable<int> colnames]
        {
            get { return new DataFrameView(this, _data.EnumerateRowsIndex(rows), colnames); }
        }

        /// <summary>
        /// Returns a column.
        /// </summary>
        public DataFrameView this[IEnumerable<int> rows, int colname]
        {
            get { return new DataFrameView(this, rows, new[] { colname }); }
        }

        /// <summary>
        /// Returns a column.
        /// </summary>
        public DataFrameView this[IEnumerable<int> rows, IEnumerable<int> colnames]
        {
            get { return new DataFrameView(this, rows, colnames); }
        }

        /// <summary>
        /// Returns a column.
        /// </summary>
        public DataFrameView this[IEnumerable<bool> rows, string colname]
        {
            get { return new DataFrameView(this, _data.EnumerateRowsIndex(rows), new[] { _data.GetColumnIndex(colname) }); }
        }

        /// <summary>
        /// Returns a column.
        /// </summary>
        public DataFrameView this[IEnumerable<bool> rows, IEnumerable<string> colnames]
        {
            get { return new DataFrameView(this, _data.EnumerateRowsIndex(rows), colnames.Select(c => _data.GetColumnIndex(c))); }
        }

        /// <summary>
        /// Returns a column.
        /// </summary>
        public DataFrameView this[IEnumerable<int> rows, string colname]
        {
            get { return new DataFrameView(this, rows, new[] { _data.GetColumnIndex(colname) }); }
        }

        /// <summary>
        /// Returns a column.
        /// </summary>
        public DataFrameView this[IEnumerable<int> rows, IEnumerable<string> colnames]
        {
            get { return new DataFrameView(this, rows, colnames.Select(c => _data.GetColumnIndex(c))); }
        }

        /// <summary>
        /// Returns a column.
        /// </summary>
        public DataFrameView this[NumericColumn rows, string colName]
        {
            get { return new DataFrameView(this, _data.EnumerateRowsIndex(rows), new[] { _data.GetColumnIndex(colName) }); }
        }

        /// <summary>
        /// Returns a column.
        /// </summary>
        public DataFrameView this[NumericColumn rows, IEnumerable<string> colNames]
        {
            get { return new DataFrameView(this, _data.EnumerateRowsIndex(rows), colNames.Select(c => _data.GetColumnIndex(c))); }
        }

        /// <summary>
        /// Drops some columns.
        /// Data is not copied.
        /// </summary>
        public DataFrameView Drop(IEnumerable<string> colNames)
        {
            var idrop = new HashSet<int>(colNames.Select(c => _data.GetColumnIndex(c)));
            var ikeep = Enumerable.Range(0, ColumnCount).Where(c => !idrop.Contains(c));
            return new DataFrameView(this, null, ikeep);
        }

        public IEnumerable<MutableTuple<T1>> EnumerateItems<T1>(IEnumerable<string> columns, bool ascending = true, IEnumerable<int> rows = null)
            where T1 : IEquatable<T1>, IComparable<T1>
        {
            return EnumerateItems<T1>(columns.Select(c => GetColumnIndex(c)), ascending, rows);
        }

        public IEnumerable<MutableTuple<T1, T2>> EnumerateItems<T1, T2>(IEnumerable<string> columns, bool ascending = true, IEnumerable<int> rows = null)
            where T1 : IEquatable<T1>, IComparable<T1>
            where T2 : IEquatable<T2>, IComparable<T2>
        {
            return EnumerateItems<T1, T2>(columns.Select(c => GetColumnIndex(c)), ascending, rows);
        }

        public IEnumerable<MutableTuple<T1, T2, T3>> EnumerateItems<T1, T2, T3>(IEnumerable<string> columns, bool ascending = true, IEnumerable<int> rows = null)
            where T1 : IEquatable<T1>, IComparable<T1>
            where T2 : IEquatable<T2>, IComparable<T2>
            where T3 : IEquatable<T3>, IComparable<T3>
        {
            return EnumerateItems<T1, T2, T3>(columns.Select(c => GetColumnIndex(c)), ascending, rows);
        }

        public IEnumerable<TValue> EnumerateItems<TValue>(int[] columns, bool ascending, IEnumerable<int> rows,
                                                          MultiGetterAt<TValue> getter)
            where TValue : ITUple, new()
        {
            var value = new TValue();
            var cols = columns.ToArray();
            if (cols.Length != value.Length)
                throw new DataTypeError($"Dimension mismatch between {cols.Length} and {cols.Length}.");
            for (int i = 0; i < Length; ++i)
            {
                getter(i, ref value);
                yield return value;
            }
        }

        public IEnumerable<MutableTuple<T1>> EnumerateItems<T1>(IEnumerable<int> columns, bool ascending = true, IEnumerable<int> rows = null)
            where T1 : IEquatable<T1>, IComparable<T1>
        {
            var cols = columns.ToArray();
            return EnumerateItems(cols, ascending, rows, GetMultiGetterAt<T1>(cols));
        }

        public IEnumerable<MutableTuple<T1, T2>> EnumerateItems<T1, T2>(IEnumerable<int> columns, bool ascending = true, IEnumerable<int> rows = null)
            where T1 : IEquatable<T1>, IComparable<T1>
            where T2 : IEquatable<T2>, IComparable<T2>
        {
            var cols = columns.ToArray();
            return EnumerateItems(cols, ascending, rows, GetMultiGetterAt<T1, T2>(cols));
        }

        public IEnumerable<MutableTuple<T1, T2, T3>> EnumerateItems<T1, T2, T3>(IEnumerable<int> columns, bool ascending = true, IEnumerable<int> rows = null)
            where T1 : IEquatable<T1>, IComparable<T1>
            where T2 : IEquatable<T2>, IComparable<T2>
            where T3 : IEquatable<T3>, IComparable<T3>
        {
            var cols = columns.ToArray();
            return EnumerateItems(cols, ascending, rows, GetMultiGetterAt<T1, T2, T3>(cols));
        }

        #endregion

        #region SQL functions
<<<<<<< HEAD

        #region sort

        /// <summary>
        /// Order the rows.
        /// </summary>
        public void Order(int[] order)
        {
            _data.Order(order);
        }

        /// <summary>
        /// Reorder the columns. Every view based on it will be impacted.
        /// </summary>
        public void OrderColumns(string[] columns)
        {
            _data.OrderColumns(columns);
        }

        public void RenameColumns(string[] columns)
        {
            _data.RenameColumns(columns);
        }

        /// <summary>
        /// Sorts rows.
        /// </summary>
        public void Sort(IEnumerable<string> columns, bool ascending = true)
        {
            DataFrameSorting.Sort(this, columns.Select(c => GetColumnIndex(c)), ascending);
        }

        /// <summary>
        /// Sorts rows.
        /// </summary>
        public void Sort(IEnumerable<int> columns, bool ascending = true)
        {
            DataFrameSorting.Sort(this, columns, ascending);
        }

=======

        #region head, tail, sample

        /// <summary>
        /// Returns a view on the first rows.
        /// </summary>
        public IDataFrameView Head(int nrows = 5)
        {
            nrows = Math.Min(Length, nrows);
            return new DataFrameView(this, Enumerable.Range(0, nrows).ToArray(), null);
        }

        /// <summary>
        /// Returns a view on the last rows.
        /// </summary>
        public IDataFrameView Tail(int nrows = 5)
        {
            nrows = Math.Min(Length, nrows);
            return new DataFrameView(this, Enumerable.Range(0, nrows).Select(c => c + Length - nrows).ToArray(), null);
        }

        /// <summary>
        /// Returns a sample.
        /// </summary>
        public IDataFrameView Sample(int nrows = 5, bool distinct = false, IRandom rand = null)
        {
            nrows = Math.Min(Length, nrows);
            return new DataFrameView(this, DataFrameRandom.RandomIntegers(nrows, Length, distinct, rand), null);
        }

        #endregion

        #region sort

        /// <summary>
        /// Order the rows.
        /// </summary>
        public void Order(int[] order)
        {
            _data.Order(order);
        }

        /// <summary>
        /// Reorder the columns. Every view based on it will be impacted.
        /// </summary>
        public void OrderColumns(string[] columns)
        {
            _data.OrderColumns(columns);
        }

        public void RenameColumns(string[] columns)
        {
            _data.RenameColumns(columns);
        }

        /// <summary>
        /// Sorts rows.
        /// </summary>
        public void Sort(IEnumerable<string> columns, bool ascending = true)
        {
            DataFrameSorting.Sort(this, columns.Select(c => GetColumnIndex(c)), ascending);
        }

        /// <summary>
        /// Sorts rows.
        /// </summary>
        public void Sort(IEnumerable<int> columns, bool ascending = true)
        {
            DataFrameSorting.Sort(this, columns, ascending);
        }

        #endregion

        #region typed sort

        public void TSort<T1>(IEnumerable<int> columns, bool ascending = true)
            where T1 : IEquatable<T1>, IComparable<T1>
        {
            int[] order = null;
            DataFrameSorting.TSort<T1>(this, ref order, columns, ascending);
            Order(order);
        }

        public void TSort<T1, T2>(IEnumerable<int> columns, bool ascending = true)
            where T1 : IEquatable<T1>, IComparable<T1>
            where T2 : IEquatable<T2>, IComparable<T2>
        {
            int[] order = null;
            DataFrameSorting.TSort<T1, T2>(this, ref order, columns, ascending);
            Order(order);
        }

        public void TSort<T1, T2, T3>(IEnumerable<int> columns, bool ascending = true)
            where T1 : IEquatable<T1>, IComparable<T1>
            where T2 : IEquatable<T2>, IComparable<T2>
            where T3 : IEquatable<T3>, IComparable<T3>
        {
            int[] order = null;
            DataFrameSorting.TSort<T1, T2, T3>(this, ref order, columns, ascending);
            Order(order);
        }

        #endregion

        #region aggregate

        /// <summary>
        /// Aggregates over all rows.
        /// </summary>
        public DataFrame Aggregate(AggregatedFunction func, int[] rows = null, int[] columns = null)
        {
            return new DataFrame(_data.Aggregate(func, rows, columns), _shuffle);
        }

        /// <summary>
        /// Sum over all rows.
        /// </summary>
        public DataFrame Sum()
        {
            return Aggregate(AggregatedFunction.Sum);
        }

        /// <summary>
        /// Min over all rows.
        /// </summary>
        public DataFrame Min()
        {
            return Aggregate(AggregatedFunction.Min);
        }

        /// <summary>
        /// Max over all rows.
        /// </summary>
        public DataFrame Max()
        {
            return Aggregate(AggregatedFunction.Max);
        }

        /// <summary>
        /// Average over all rows.
        /// </summary>
        public DataFrame Mean()
        {
            return Aggregate(AggregatedFunction.Mean);
        }

        /// <summary>
        /// Average over all rows.
        /// </summary>
        public DataFrame Count()
        {
            return Aggregate(AggregatedFunction.Count);
        }

        #endregion

        #region concat

        /// <summary>
        /// Concatenates many dataframes.
        /// </summary>
        public static DataFrame Concat(IEnumerable<IDataFrameView> views)
        {
            var arr = views.ToArray();
            var unique = new HashSet<string>();
            var ordered = new List<string>();
            foreach (var df in arr)
            {
                for (int i = 0; i < df.ColumnCount; ++i)
                {
                    var c = df.Schema.GetColumnName(i);
                    if (!unique.Contains(c))
                    {
                        unique.Add(c);
                        ordered.Add(c);
                    }
                }
            }

            var res = new DataFrame(arr.All(c => c.CanShuffle));
            int index;
            foreach (var col in ordered)
            {
                var conc = new List<IDataColumn>();
                var first = arr.Where(df => df.Schema.TryGetColumnIndex(col, out index))
                               .Select(df => df.GetColumn(col))
                               .First();
                foreach (var df in arr)
                {
                    if (!df.Schema.TryGetColumnIndex(col, out index))
                        conc.Add(first.Create(df.Length, true));
                    else
                        conc.Add(df.GetColumn(col));
                }
                var concCol = first.Concat(conc);
                res.AddColumn(col, concCol);
            }
            return res;
        }

        #endregion

        #region groupby

        /// <summary>
        /// Groupby.
        /// </summary>
        public IDataFrameViewGroupResults GroupBy(IEnumerable<string> cols, bool sort = true)
        {
            return new DataFrameView(this, null, null).GroupBy(cols, sort);
        }

        /// <summary>
        /// Groupby.
        /// </summary>
        public IDataFrameViewGroupResults GroupBy(IEnumerable<int> cols, bool sort = true)
        {
            return new DataFrameView(this, null, null).GroupBy(cols, sort);
        }

        public DataFrameViewGroupResults<ImmutableTuple<T1>> TGroupBy<T1>(IEnumerable<int> cols, bool sort = true)
            where T1 : IEquatable<T1>, IComparable<T1>
        {
            return new DataFrameView(this, null, null).TGroupBy<T1>(cols, sort);
        }

        public DataFrameViewGroupResults<ImmutableTuple<T1, T2>> TGroupBy<T1, T2>(IEnumerable<int> cols, bool sort = true)
            where T1 : IEquatable<T1>, IComparable<T1>
            where T2 : IEquatable<T2>, IComparable<T2>
        {
            return new DataFrameView(this, null, null).TGroupBy<T1, T2>(cols, sort);
        }

        public DataFrameViewGroupResults<ImmutableTuple<T1, T2, T3>> TGroupBy<T1, T2, T3>(IEnumerable<int> cols, bool sort = true)
            where T1 : IEquatable<T1>, IComparable<T1>
            where T2 : IEquatable<T2>, IComparable<T2>
            where T3 : IEquatable<T3>, IComparable<T3>
        {
            return new DataFrameView(this, null, null).TGroupBy<T1, T2, T3>(cols, sort);
        }

>>>>>>> 28737ea9
        #endregion

        #region typed sort

        public void TSort<T1>(IEnumerable<int> columns, bool ascending = true)
            where T1 : IEquatable<T1>, IComparable<T1>
        {
            int[] order = null;
            DataFrameSorting.TSort<T1>(this, ref order, columns, ascending);
            Order(order);
        }

        public void TSort<T1, T2>(IEnumerable<int> columns, bool ascending = true)
            where T1 : IEquatable<T1>, IComparable<T1>
            where T2 : IEquatable<T2>, IComparable<T2>
        {
            int[] order = null;
            DataFrameSorting.TSort<T1, T2>(this, ref order, columns, ascending);
            Order(order);
        }

        public void TSort<T1, T2, T3>(IEnumerable<int> columns, bool ascending = true)
            where T1 : IEquatable<T1>, IComparable<T1>
            where T2 : IEquatable<T2>, IComparable<T2>
            where T3 : IEquatable<T3>, IComparable<T3>
        {
            int[] order = null;
            DataFrameSorting.TSort<T1, T2, T3>(this, ref order, columns, ascending);
            Order(order);
        }

        #endregion

        #region aggregate

        /// <summary>
        /// Aggregates over all rows.
        /// </summary>
        public DataFrame Aggregate(AggregatedFunction func, int[] rows = null, int[] columns = null)
        {
            return new DataFrame(_data.Aggregate(func, rows, columns), _shuffle);
        }

        /// <summary>
        /// Sum over all rows.
        /// </summary>
        public DataFrame Sum()
        {
            return Aggregate(AggregatedFunction.Sum);
        }

        /// <summary>
        /// Min over all rows.
        /// </summary>
        public DataFrame Min()
        {
            return Aggregate(AggregatedFunction.Min);
        }

        /// <summary>
        /// Max over all rows.
        /// </summary>
        public DataFrame Max()
        {
            return Aggregate(AggregatedFunction.Max);
        }

        /// <summary>
        /// Average over all rows.
        /// </summary>
        public DataFrame Mean()
        {
            return Aggregate(AggregatedFunction.Mean);
        }

        /// <summary>
        /// Average over all rows.
        /// </summary>
        public DataFrame Count()
        {
            return Aggregate(AggregatedFunction.Count);
        }

        #endregion

        #region concat

        /// <summary>
        /// Concatenates many dataframes.
        /// </summary>
        public static DataFrame Concat(IEnumerable<IDataFrameView> views)
        {
            var arr = views.ToArray();
            var unique = new HashSet<string>();
            var ordered = new List<string>();
            foreach (var df in arr)
            {
                for (int i = 0; i < df.ColumnCount; ++i)
                {
                    var c = df.Schema.GetColumnName(i);
                    if (!unique.Contains(c))
                    {
                        unique.Add(c);
                        ordered.Add(c);
                    }
                }
            }

            var res = new DataFrame(arr.All(c => c.CanShuffle));
            int index;
            foreach (var col in ordered)
            {
                var conc = new List<IDataColumn>();
                var first = arr.Where(df => df.Schema.TryGetColumnIndex(col, out index))
                               .Select(df => df.GetColumn(col))
                               .First();
                foreach (var df in arr)
                {
                    if (!df.Schema.TryGetColumnIndex(col, out index))
                        conc.Add(first.Create(df.Length, true));
                    else
                        conc.Add(df.GetColumn(col));
                }
                var concCol = first.Concat(conc);
                res.AddColumn(col, concCol);
            }
            return res;
        }

        #endregion

        #region groupby

        /// <summary>
        /// Groupby.
        /// </summary>
        public IDataFrameViewGroupResults GroupBy(IEnumerable<string> cols, bool sort = true)
        {
            return new DataFrameView(this, null, null).GroupBy(cols, sort);
        }

        /// <summary>
        /// Groupby.
        /// </summary>
        public IDataFrameViewGroupResults GroupBy(IEnumerable<int> cols, bool sort = true)
        {
            return new DataFrameView(this, null, null).GroupBy(cols, sort);
        }

        public DataFrameViewGroupResults<ImmutableTuple<T1>> TGroupBy<T1>(IEnumerable<int> cols, bool sort = true)
            where T1 : IEquatable<T1>, IComparable<T1>
        {
            return new DataFrameView(this, null, null).TGroupBy<T1>(cols, sort);
        }

        public DataFrameViewGroupResults<ImmutableTuple<T1, T2>> TGroupBy<T1, T2>(IEnumerable<int> cols, bool sort = true)
            where T1 : IEquatable<T1>, IComparable<T1>
            where T2 : IEquatable<T2>, IComparable<T2>
        {
            return new DataFrameView(this, null, null).TGroupBy<T1, T2>(cols, sort);
        }

        public DataFrameViewGroupResults<ImmutableTuple<T1, T2, T3>> TGroupBy<T1, T2, T3>(IEnumerable<int> cols, bool sort = true)
            where T1 : IEquatable<T1>, IComparable<T1>
            where T2 : IEquatable<T2>, IComparable<T2>
            where T3 : IEquatable<T3>, IComparable<T3>
        {
            return new DataFrameView(this, null, null).TGroupBy<T1, T2, T3>(cols, sort);
        }

        #endregion

        #region join

        public IDataFrameView Multiply(int nb, MultiplyStrategy multType = MultiplyStrategy.Block)
        {
            int[] rows = new int[Length * nb];
            switch (multType)
            {
                case MultiplyStrategy.Block:
                    for (int i = 0; i < rows.Length; ++i)
                        rows[i] = i % Length;
                    break;
                case MultiplyStrategy.Row:
                    for (int i = 0; i < rows.Length; ++i)
                        rows[i] = i / nb;
                    break;
                default:
                    throw new DataValueError($"Unkown multiplication strategy '{multType}'.");
            }
            return new DataFrameView(this, rows, null);
        }

        /// <summary>
        /// Join.
        /// </summary>
        public DataFrame Join(IDataFrameView right, IEnumerable<string> colsLeft, IEnumerable<string> colsRight,
                        string leftSuffix = null, string rightSuffix = null,
                       JoinStrategy joinType = JoinStrategy.Inner, bool sort = true)
        {
            return new DataFrameView(this, null, null).Join(right, colsLeft, colsRight, leftSuffix, rightSuffix, joinType, sort);
        }

        public DataFrame Join(IDataFrameView right, IEnumerable<int> colsLeft, IEnumerable<string> colsRight,
                       string leftSuffix = null, string rightSuffix = null,
                       JoinStrategy joinType = JoinStrategy.Inner, bool sort = true)
        {
            return new DataFrameView(this, null, null).Join(right, colsLeft, colsRight, leftSuffix, rightSuffix, joinType, sort);
        }

        public DataFrame Join(IDataFrameView right, IEnumerable<string> colsLeft, IEnumerable<int> colsRight,
                            string leftSuffix = null, string rightSuffix = null,
                           JoinStrategy joinType = JoinStrategy.Inner, bool sort = true)
        {
            return new DataFrameView(this, null, null).Join(right, colsLeft, colsRight, leftSuffix, rightSuffix, joinType, sort);
        }

        public DataFrame Join(IDataFrameView right, IEnumerable<int> colsLeft, IEnumerable<int> colsRight,
                        string leftSuffix = null, string rightSuffix = null,
                       JoinStrategy joinType = JoinStrategy.Inner, bool sort = true)
        {
            return new DataFrameView(this, null, null).Join(right, colsLeft, colsRight, leftSuffix, rightSuffix, joinType, sort);
        }

        public DataFrame TJoin<T1>(IDataFrameView right, IEnumerable<int> colsLeft, IEnumerable<int> colsRight, string leftSuffix = null, string rightSuffix = null, JoinStrategy joinType = JoinStrategy.Inner, bool sort = true)
            where T1 : IEquatable<T1>, IComparable<T1>
        {
            return new DataFrameView(this, null, null).TJoin<T1>(right, colsLeft, colsRight, leftSuffix, rightSuffix, joinType, sort);
        }

        public DataFrame TJoin<T1, T2>(IDataFrameView right, IEnumerable<int> colsLeft, IEnumerable<int> colsRight, string leftSuffix = null, string rightSuffix = null, JoinStrategy joinType = JoinStrategy.Inner, bool sort = true)
            where T1 : IEquatable<T1>, IComparable<T1>
            where T2 : IEquatable<T2>, IComparable<T2>
        {
            return new DataFrameView(this, null, null).TJoin<T1, T2>(right, colsLeft, colsRight, leftSuffix, rightSuffix, joinType, sort);
        }

        public DataFrame TJoin<T1, T2, T3>(IDataFrameView right, IEnumerable<int> colsLeft, IEnumerable<int> colsRight, string leftSuffix = null, string rightSuffix = null, JoinStrategy joinType = JoinStrategy.Inner, bool sort = true)
            where T1 : IEquatable<T1>, IComparable<T1>
            where T2 : IEquatable<T2>, IComparable<T2>
            where T3 : IEquatable<T3>, IComparable<T3>
        {
            return new DataFrameView(this, null, null).TJoin<T1, T2, T3>(right, colsLeft, colsRight, leftSuffix, rightSuffix, joinType, sort);
        }

        #endregion

        #endregion
    }
}<|MERGE_RESOLUTION|>--- conflicted
+++ resolved
@@ -1146,48 +1146,6 @@
         #endregion
 
         #region SQL functions
-<<<<<<< HEAD
-
-        #region sort
-
-        /// <summary>
-        /// Order the rows.
-        /// </summary>
-        public void Order(int[] order)
-        {
-            _data.Order(order);
-        }
-
-        /// <summary>
-        /// Reorder the columns. Every view based on it will be impacted.
-        /// </summary>
-        public void OrderColumns(string[] columns)
-        {
-            _data.OrderColumns(columns);
-        }
-
-        public void RenameColumns(string[] columns)
-        {
-            _data.RenameColumns(columns);
-        }
-
-        /// <summary>
-        /// Sorts rows.
-        /// </summary>
-        public void Sort(IEnumerable<string> columns, bool ascending = true)
-        {
-            DataFrameSorting.Sort(this, columns.Select(c => GetColumnIndex(c)), ascending);
-        }
-
-        /// <summary>
-        /// Sorts rows.
-        /// </summary>
-        public void Sort(IEnumerable<int> columns, bool ascending = true)
-        {
-            DataFrameSorting.Sort(this, columns, ascending);
-        }
-
-=======
 
         #region head, tail, sample
 
@@ -1259,177 +1217,6 @@
             DataFrameSorting.Sort(this, columns, ascending);
         }
 
-        #endregion
-
-        #region typed sort
-
-        public void TSort<T1>(IEnumerable<int> columns, bool ascending = true)
-            where T1 : IEquatable<T1>, IComparable<T1>
-        {
-            int[] order = null;
-            DataFrameSorting.TSort<T1>(this, ref order, columns, ascending);
-            Order(order);
-        }
-
-        public void TSort<T1, T2>(IEnumerable<int> columns, bool ascending = true)
-            where T1 : IEquatable<T1>, IComparable<T1>
-            where T2 : IEquatable<T2>, IComparable<T2>
-        {
-            int[] order = null;
-            DataFrameSorting.TSort<T1, T2>(this, ref order, columns, ascending);
-            Order(order);
-        }
-
-        public void TSort<T1, T2, T3>(IEnumerable<int> columns, bool ascending = true)
-            where T1 : IEquatable<T1>, IComparable<T1>
-            where T2 : IEquatable<T2>, IComparable<T2>
-            where T3 : IEquatable<T3>, IComparable<T3>
-        {
-            int[] order = null;
-            DataFrameSorting.TSort<T1, T2, T3>(this, ref order, columns, ascending);
-            Order(order);
-        }
-
-        #endregion
-
-        #region aggregate
-
-        /// <summary>
-        /// Aggregates over all rows.
-        /// </summary>
-        public DataFrame Aggregate(AggregatedFunction func, int[] rows = null, int[] columns = null)
-        {
-            return new DataFrame(_data.Aggregate(func, rows, columns), _shuffle);
-        }
-
-        /// <summary>
-        /// Sum over all rows.
-        /// </summary>
-        public DataFrame Sum()
-        {
-            return Aggregate(AggregatedFunction.Sum);
-        }
-
-        /// <summary>
-        /// Min over all rows.
-        /// </summary>
-        public DataFrame Min()
-        {
-            return Aggregate(AggregatedFunction.Min);
-        }
-
-        /// <summary>
-        /// Max over all rows.
-        /// </summary>
-        public DataFrame Max()
-        {
-            return Aggregate(AggregatedFunction.Max);
-        }
-
-        /// <summary>
-        /// Average over all rows.
-        /// </summary>
-        public DataFrame Mean()
-        {
-            return Aggregate(AggregatedFunction.Mean);
-        }
-
-        /// <summary>
-        /// Average over all rows.
-        /// </summary>
-        public DataFrame Count()
-        {
-            return Aggregate(AggregatedFunction.Count);
-        }
-
-        #endregion
-
-        #region concat
-
-        /// <summary>
-        /// Concatenates many dataframes.
-        /// </summary>
-        public static DataFrame Concat(IEnumerable<IDataFrameView> views)
-        {
-            var arr = views.ToArray();
-            var unique = new HashSet<string>();
-            var ordered = new List<string>();
-            foreach (var df in arr)
-            {
-                for (int i = 0; i < df.ColumnCount; ++i)
-                {
-                    var c = df.Schema.GetColumnName(i);
-                    if (!unique.Contains(c))
-                    {
-                        unique.Add(c);
-                        ordered.Add(c);
-                    }
-                }
-            }
-
-            var res = new DataFrame(arr.All(c => c.CanShuffle));
-            int index;
-            foreach (var col in ordered)
-            {
-                var conc = new List<IDataColumn>();
-                var first = arr.Where(df => df.Schema.TryGetColumnIndex(col, out index))
-                               .Select(df => df.GetColumn(col))
-                               .First();
-                foreach (var df in arr)
-                {
-                    if (!df.Schema.TryGetColumnIndex(col, out index))
-                        conc.Add(first.Create(df.Length, true));
-                    else
-                        conc.Add(df.GetColumn(col));
-                }
-                var concCol = first.Concat(conc);
-                res.AddColumn(col, concCol);
-            }
-            return res;
-        }
-
-        #endregion
-
-        #region groupby
-
-        /// <summary>
-        /// Groupby.
-        /// </summary>
-        public IDataFrameViewGroupResults GroupBy(IEnumerable<string> cols, bool sort = true)
-        {
-            return new DataFrameView(this, null, null).GroupBy(cols, sort);
-        }
-
-        /// <summary>
-        /// Groupby.
-        /// </summary>
-        public IDataFrameViewGroupResults GroupBy(IEnumerable<int> cols, bool sort = true)
-        {
-            return new DataFrameView(this, null, null).GroupBy(cols, sort);
-        }
-
-        public DataFrameViewGroupResults<ImmutableTuple<T1>> TGroupBy<T1>(IEnumerable<int> cols, bool sort = true)
-            where T1 : IEquatable<T1>, IComparable<T1>
-        {
-            return new DataFrameView(this, null, null).TGroupBy<T1>(cols, sort);
-        }
-
-        public DataFrameViewGroupResults<ImmutableTuple<T1, T2>> TGroupBy<T1, T2>(IEnumerable<int> cols, bool sort = true)
-            where T1 : IEquatable<T1>, IComparable<T1>
-            where T2 : IEquatable<T2>, IComparable<T2>
-        {
-            return new DataFrameView(this, null, null).TGroupBy<T1, T2>(cols, sort);
-        }
-
-        public DataFrameViewGroupResults<ImmutableTuple<T1, T2, T3>> TGroupBy<T1, T2, T3>(IEnumerable<int> cols, bool sort = true)
-            where T1 : IEquatable<T1>, IComparable<T1>
-            where T2 : IEquatable<T2>, IComparable<T2>
-            where T3 : IEquatable<T3>, IComparable<T3>
-        {
-            return new DataFrameView(this, null, null).TGroupBy<T1, T2, T3>(cols, sort);
-        }
-
->>>>>>> 28737ea9
         #endregion
 
         #region typed sort
