--- conflicted
+++ resolved
@@ -19,13 +19,16 @@
         public int Item1;
         public int Item2;
 
+        /// <summary>
+        /// Creates a shape for a dataframe.
+        /// </summary>
         public ShapeType(int nlin, int ncol) { Item1 = nlin; Item2 = ncol; }
         public ShapeType(Tuple<int, int> shape) { Item1 = shape.Item1; Item2 = shape.Item2; }
-<<<<<<< HEAD
         public override string ToString() { return $"({Item1},{Item2})"; }
-=======
->>>>>>> 785dcc3e
 
+        /// <summary>
+        /// Retrieves either the number of lines or the number of columns.
+        /// </summary>
         public int this[int i]
         {
             get
