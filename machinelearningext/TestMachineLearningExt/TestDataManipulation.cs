--- conflicted
+++ resolved
@@ -1179,17 +1179,7 @@
                 new Dictionary<string, object>() { {"AA2", 0 }, {"BB2", 4f } },
                 new Dictionary<string, object>() { {"AA2", 0 }, {"BB2", 5f } },
             };
-<<<<<<< HEAD
-            var df2 = new DataFrame(rows);
-
-            var res = df1.Join(df2, new[] { 0 }, new[] { 0 });
-            var tos = res.ToString();
-            Assert.AreEqual(res.Shape, new Tuple<int, int>(6, 4));
-            var exp = "AA,BB,AA2,BB2\n0,1,0,3\n0,2,0,3\n0,1,0,4\n0,2,0,4\n0,1,0,5\n0,2,0,5";
-            Assert.AreEqual(exp, tos);
-        }
-
-=======
+
             var df2 = new DataFrame(rows);
 
             var res = df1.Join(df2, new[] { 0 }, new[] { 0 });
@@ -1247,7 +1237,6 @@
             Assert.AreEqual(exp, tos);
         }
 
->>>>>>> 28737ea9
         #endregion
     }
 }
