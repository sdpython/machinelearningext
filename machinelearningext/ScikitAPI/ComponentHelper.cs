﻿// See the LICENSE file in the project root for more information.

using System;
using System.Linq;
using System.Collections.Generic;
using System.Reflection;
<<<<<<< HEAD
using Microsoft.ML;
using Microsoft.ML.Data;
using Microsoft.ML.Learners;
using Microsoft.ML.Ensemble;
using Microsoft.ML.LightGBM;
using Microsoft.ML.Model.Onnx;
using Microsoft.ML.TimeSeriesProcessing;
using Microsoft.ML.Tools;
=======
using Microsoft.ML.Data;
using Microsoft.ML.Runtime;
using Microsoft.ML.Runtime.Data;
using Microsoft.ML.Runtime.Learners;
using Microsoft.ML.Runtime.Ensemble;
using Microsoft.ML.Runtime.LightGBM;
using Microsoft.ML.Runtime.Model.Onnx;
using Microsoft.ML.Runtime.TimeSeriesProcessing;
using Microsoft.ML.Runtime.Tools;
>>>>>>> f6df2adc
using Microsoft.ML.Trainers.HalLearners;
using Microsoft.ML.Trainers.KMeans;
using Microsoft.ML.Trainers.PCA;
using Microsoft.ML.Trainers.FastTree;
using Microsoft.ML.Transforms.Categorical;
using Microsoft.ML.Transforms.Text;
using Microsoft.ML.Sweeper;
using Google.Protobuf;
using Scikit.ML.Clustering;
using Scikit.ML.DataManipulation;
using Scikit.ML.TimeSeries;
using Scikit.ML.FeaturesTransforms;
using Scikit.ML.PipelineLambdaTransforms;
using Scikit.ML.ModelSelection;
using Scikit.ML.MultiClass;
using Scikit.ML.NearestNeighbors;
using Scikit.ML.OnnxHelper;
using Scikit.ML.PipelineGraphTraining;
using Scikit.ML.PipelineGraphTransforms;
using Scikit.ML.PipelineTraining;
using Scikit.ML.PipelineTransforms;
using Scikit.ML.ProductionPrediction;
using Scikit.ML.RandomTransforms;

using TensorFlowTransform = Microsoft.ML.Transforms.TensorFlowTransform;


namespace Scikit.ML.ScikitAPI
{
    public static class ComponentHelper
    {
        /// <summary>
        /// Register one assembly.
        /// </summary>
        /// <param name="env">environment</param>
        /// <param name="a">assembly</param>
        public static void AddComponent(IHostEnvironment env, Assembly a)
        {
            try
            {
                env.ComponentCatalog.RegisterAssembly(a);
            }
            catch (Exception e)
            {
                throw new Exception($"Unable to register assembly '{a.FullName}' due to '{e}'.");
            }
        }

        public static Assembly[] GetAssemblies()
        {
            var res = new List<Assembly>();
            res.Add(typeof(TextLoader).Assembly);
            res.Add(typeof(LinearModelStatistics).Assembly);
            res.Add(typeof(Categorical).Assembly);
            res.Add(typeof(FastTreeRankingTrainer).Assembly);
<<<<<<< HEAD
            res.Add(typeof(EnsembleModelParameters).Assembly);
            res.Add(typeof(KMeansPlusPlusTrainer).Assembly);
            res.Add(typeof(LightGbm).Assembly);
            res.Add(typeof(OlsLinearRegressionTrainer).Assembly);
            res.Add(typeof(PcaModelParameters).Assembly);
=======
            res.Add(typeof(EnsemblePredictor).Assembly);
            res.Add(typeof(KMeansPlusPlusTrainer).Assembly);
            res.Add(typeof(LightGbm).Assembly);
            res.Add(typeof(OlsLinearRegressionTrainer).Assembly);
            res.Add(typeof(PcaPredictor).Assembly);
>>>>>>> f6df2adc
            res.Add(typeof(SlidingWindowTransform).Assembly);
            res.Add(typeof(TextFeaturizingEstimator).Assembly);
            res.Add(typeof(TensorFlowTransform).Assembly);
            res.Add(typeof(TrainCommand).Assembly);
            res.Add(typeof(ICanSaveOnnx).Assembly);
            res.Add(typeof(SweeperBase).Assembly);
            res.Add(typeof(VectorTypeAttribute).Assembly);
            res.Add(typeof(JsonParser).Assembly);
            // ext
            res.Add(typeof(DataFrame).Assembly);
            res.Add(typeof(DBScan).Assembly);
            res.Add(typeof(DeTrendTransform).Assembly);
            res.Add(typeof(PolynomialTransform).Assembly);
            res.Add(typeof(PredictTransform).Assembly);
            res.Add(typeof(NearestNeighborsBinaryClassificationTrainer).Assembly);
            res.Add(typeof(MultiToBinaryPredictor).Assembly);
            res.Add(typeof(TaggedPredictTransform).Assembly);
            res.Add(typeof(AppendViewTransform).Assembly);
            res.Add(typeof(PrePostProcessPredictor).Assembly);
            res.Add(typeof(PassThroughTransform).Assembly);
            res.Add(typeof(ResampleTransform).Assembly);
            res.Add(typeof(SplitTrainTestTransform).Assembly);
            res.Add(typeof(ValueMapperPredictionEngineFloat).Assembly);
            res.Add(typeof(Convert2Onnx).Assembly);
            res.Add(typeof(ScikitPipeline).Assembly);
            return res.ToArray();
        }

        /// <summary>
        /// Register standard assemblies from Microsoft.ML and Scikit.ML.
        /// </summary>
        /// <param name="env">environment</param>
        public static void AddStandardComponents(IHostEnvironment env)
        {
            var res = GetAssemblies();
            foreach (var a in res)
                AddComponent(env, a);
        }
    }
}<|MERGE_RESOLUTION|>--- conflicted
+++ resolved
@@ -1,10 +1,8 @@
 ﻿// See the LICENSE file in the project root for more information.
 
 using System;
-using System.Linq;
 using System.Collections.Generic;
 using System.Reflection;
-<<<<<<< HEAD
 using Microsoft.ML;
 using Microsoft.ML.Data;
 using Microsoft.ML.Learners;
@@ -12,18 +10,6 @@
 using Microsoft.ML.LightGBM;
 using Microsoft.ML.Model.Onnx;
 using Microsoft.ML.TimeSeriesProcessing;
-using Microsoft.ML.Tools;
-=======
-using Microsoft.ML.Data;
-using Microsoft.ML.Runtime;
-using Microsoft.ML.Runtime.Data;
-using Microsoft.ML.Runtime.Learners;
-using Microsoft.ML.Runtime.Ensemble;
-using Microsoft.ML.Runtime.LightGBM;
-using Microsoft.ML.Runtime.Model.Onnx;
-using Microsoft.ML.Runtime.TimeSeriesProcessing;
-using Microsoft.ML.Runtime.Tools;
->>>>>>> f6df2adc
 using Microsoft.ML.Trainers.HalLearners;
 using Microsoft.ML.Trainers.KMeans;
 using Microsoft.ML.Trainers.PCA;
@@ -79,19 +65,11 @@
             res.Add(typeof(LinearModelStatistics).Assembly);
             res.Add(typeof(Categorical).Assembly);
             res.Add(typeof(FastTreeRankingTrainer).Assembly);
-<<<<<<< HEAD
             res.Add(typeof(EnsembleModelParameters).Assembly);
             res.Add(typeof(KMeansPlusPlusTrainer).Assembly);
             res.Add(typeof(LightGbm).Assembly);
             res.Add(typeof(OlsLinearRegressionTrainer).Assembly);
             res.Add(typeof(PcaModelParameters).Assembly);
-=======
-            res.Add(typeof(EnsemblePredictor).Assembly);
-            res.Add(typeof(KMeansPlusPlusTrainer).Assembly);
-            res.Add(typeof(LightGbm).Assembly);
-            res.Add(typeof(OlsLinearRegressionTrainer).Assembly);
-            res.Add(typeof(PcaPredictor).Assembly);
->>>>>>> f6df2adc
             res.Add(typeof(SlidingWindowTransform).Assembly);
             res.Add(typeof(TextFeaturizingEstimator).Assembly);
             res.Add(typeof(TensorFlowTransform).Assembly);
