environment:

  global:
    WITH_COMPILER: "cmd /E:ON /V:ON /C .\\appveyor\\run_with_compiler.cmd"

  matrix:

    - PYTHON: "C:\\Python37-x64"
      PYTHON_VERSION: "3.7.x"
      PYTHON_ARCH: "64"

init:
  - "ECHO %PYTHON% %PYTHON_VERSION% %PYTHON_ARCH%"

install:
  - git submodule update --init
  - cd machinelearning
  - git submodule update --init --recursive
  - cd ..
  - set DOTNET_CLI_TELEMETRY_OPTOUT=1

build: off

before_build:
  - cmd: dotnet --version

before_test:
  - cd machinelearning
  - cmd /C build.cmd
  - cmd /C build.cmd -Release
  - cd ..
<<<<<<< HEAD
  # copy release
  - mkdir machinelearning\dist\Release
=======
  - copy machinelearning\packages\lightgbm\2.2.1.1\runtimes\win-x64\native machinelearning\bin\x64.Debug\Native
>>>>>>> 062299c1
  - copy machinelearning\packages\lightgbm\2.2.1.1\runtimes\win-x64\native machinelearning\bin\x64.Release\Native
  - copy machinelearning\bin\AnyCPU.Release\Microsoft.ML.Api\netstandard2.0\*.dll machinelearning\dist\Release
  - copy machinelearning\bin\AnyCPU.Release\Microsoft.ML.Ensemble\netstandard2.0\*.dll machinelearning\dist\Release
  - copy machinelearning\bin\AnyCPU.Release\Microsoft.ML.FastTree\netstandard2.0\*.dll machinelearning\dist\Release
  - copy machinelearning\bin\AnyCPU.Release\Microsoft.ML.HalLearners\netstandard2.0\*.dll machinelearning\dist\Release
  - copy machinelearning\bin\AnyCPU.Release\Microsoft.ML.ImageAnalytics\netstandard2.0\*.dll machinelearning\dist\Release
  - copy machinelearning\bin\AnyCPU.Release\Microsoft.ML.KMeansClustering\netstandard2.0\*.dll machinelearning\dist\Release
  - copy machinelearning\bin\AnyCPU.Release\Microsoft.ML.Maml\netstandard2.0\*.dll machinelearning\dist\Release
  - copy machinelearning\bin\AnyCPU.Release\Microsoft.ML.LightGBM\netstandard2.0\*.dll machinelearning\dist\Release
  - copy machinelearning\bin\AnyCPU.Release\Microsoft.ML.Onnx\netstandard2.0\*.dll machinelearning\dist\Release
  - copy machinelearning\bin\AnyCPU.Release\Microsoft.ML.OnnxTransform\netstandard2.0\*.dll machinelearning\dist\Release
  - copy machinelearning\bin\AnyCPU.Release\Microsoft.ML.PCA\netstandard2.0\*.dll machinelearning\dist\Release
  - copy machinelearning\bin\AnyCPU.Release\Microsoft.ML.PipelineInference\netstandard2.0\*.dll machinelearning\dist\Release
  - copy machinelearning\bin\AnyCPU.Release\Microsoft.ML.StandardLearners\netstandard2.0\*.dll machinelearning\dist\Release
  - copy machinelearning\bin\AnyCPU.Release\Microsoft.ML.TensorFlow\netstandard2.0\*.dll machinelearning\dist\Release
  - copy machinelearning\bin\AnyCPU.Release\Microsoft.ML.TimeSeries\netstandard2.0\*.dll machinelearning\dist\Release
  - copy machinelearning\bin\x64.Release\Native\*.dll machinelearning\dist\Release
  # copy debug
  - mkdir machinelearning\dist\Debug
  - copy machinelearning\packages\lightgbm\2.2.1.1\runtimes\win-x64\native machinelearning\bin\x64.Debug\Native
  - copy machinelearning\bin\AnyCPU.Debug\Microsoft.ML.Api\netstandard2.0\*.dll machinelearning\dist\Debug
  - copy machinelearning\bin\AnyCPU.Debug\Microsoft.ML.Ensemble\netstandard2.0\*.dll machinelearning\dist\Debug
  - copy machinelearning\bin\AnyCPU.Debug\Microsoft.ML.FastTree\netstandard2.0\*.dll machinelearning\dist\Debug
  - copy machinelearning\bin\AnyCPU.Debug\Microsoft.ML.HalLearners\netstandard2.0\*.dll machinelearning\dist\Debug
  - copy machinelearning\bin\AnyCPU.Debug\Microsoft.ML.ImageAnalytics\netstandard2.0\*.dll machinelearning\dist\Debug
  - copy machinelearning\bin\AnyCPU.Debug\Microsoft.ML.KMeansClustering\netstandard2.0\*.dll machinelearning\dist\Debug
  - copy machinelearning\bin\AnyCPU.Debug\Microsoft.ML.Maml\netstandard2.0\*.dll machinelearning\dist\Debug
  - copy machinelearning\bin\AnyCPU.Debug\Microsoft.ML.LightGBM\netstandard2.0\*.dll machinelearning\dist\Debug
  - copy machinelearning\bin\AnyCPU.Debug\Microsoft.ML.Onnx\netstandard2.0\*.dll machinelearning\dist\Debug
  - copy machinelearning\bin\AnyCPU.Debug\Microsoft.ML.OnnxTransform\netstandard2.0\*.dll machinelearning\dist\Debug
  - copy machinelearning\bin\AnyCPU.Debug\Microsoft.ML.PCA\netstandard2.0\*.dll machinelearning\dist\Debug
  - copy machinelearning\bin\AnyCPU.Debug\Microsoft.ML.PipelineInference\netstandard2.0\*.dll machinelearning\dist\Debug
  - copy machinelearning\bin\AnyCPU.Debug\Microsoft.ML.StandardLearners\netstandard2.0\*.dll machinelearning\dist\Debug
  - copy machinelearning\bin\AnyCPU.Debug\Microsoft.ML.TensorFlow\netstandard2.0\*.dll machinelearning\dist\Debug
  - copy machinelearning\bin\AnyCPU.Debug\Microsoft.ML.TimeSeries\netstandard2.0\*.dll machinelearning\dist\Debug
  - copy machinelearning\bin\x64.Debug\Native\*.dll machinelearning\dist\Debug
  # build machinelearningext
  - cd machinelearningext
  - cmd /C dotnet build -c Debug
  - cmd /C dotnet build -c Release
  - cd ..
  
test_script:
  # unit tests for machinelearning (too long)
  # - cd machinelearning
  # - cmd /C build.cmd -runTests -Release
  # - cd ..
  # unit tests for machinelearningext
  - cd machinelearningext
  - cmd /C dotnet test -c Debug TestMachineLearningExt -v n
  - cmd /C dotnet test -c Release TestMachineLearningExt -v n
  - cd ..

after_test:
  - if not exist dist mkdir dist
  - if not exist dist\Release mkdir dist\Release
  - if not exist dist\Debug mkdir dist\Debug
  - python -u copy_binaries.py Release dist\Release
  - python -u copy_binaries.py Debug dist\Debug
  - copy _tests\1.0.0.0\Release\TestScikitAPITrain\*.txt dist

artifacts:
  - path: dist
    name: machinelearningext<|MERGE_RESOLUTION|>--- conflicted
+++ resolved
@@ -29,12 +29,8 @@
   - cmd /C build.cmd
   - cmd /C build.cmd -Release
   - cd ..
-<<<<<<< HEAD
   # copy release
   - mkdir machinelearning\dist\Release
-=======
-  - copy machinelearning\packages\lightgbm\2.2.1.1\runtimes\win-x64\native machinelearning\bin\x64.Debug\Native
->>>>>>> 062299c1
   - copy machinelearning\packages\lightgbm\2.2.1.1\runtimes\win-x64\native machinelearning\bin\x64.Release\Native
   - copy machinelearning\bin\AnyCPU.Release\Microsoft.ML.Api\netstandard2.0\*.dll machinelearning\dist\Release
   - copy machinelearning\bin\AnyCPU.Release\Microsoft.ML.Ensemble\netstandard2.0\*.dll machinelearning\dist\Release
@@ -94,6 +90,7 @@
   - if not exist dist\Debug mkdir dist\Debug
   - python -u copy_binaries.py Release dist\Release
   - python -u copy_binaries.py Debug dist\Debug
+  # benchmark
   - copy _tests\1.0.0.0\Release\TestScikitAPITrain\*.txt dist
 
 artifacts:
